import warnings
from typing import Dict, List

import numpy as np
from sklearn.cluster import KMeans
from sklearn.exceptions import ConvergenceWarning

from marker.processors import BaseProcessor
from marker.schema import BlockTypes
from marker.schema.document import Document

# Ignore sklearn warning about not converging
warnings.filterwarnings("ignore", category=ConvergenceWarning)


class SectionHeaderProcessor(BaseProcessor):
    """
    A processor for recognizing section headers in the document.

    Attributes:
        level_count (int):
            The number of levels to use for headings.
            Default is 4.

        merge_threshold (float):
            The minimum gap between headings to consider them part of the same group.
            Default is 0.25.

        default_level (int):
            The default heading level to use if no heading level is detected.
            Default is 2.

        height_tolerance (float):
            The minimum height of a heading to consider it a heading.
            Default is 0.99.
    """
    block_types = (BlockTypes.SectionHeader, )
    level_count = 4
    merge_threshold = .25
    default_level = 2
    height_tolerance = .99

    def __call__(self, document: Document):
        line_heights: Dict[int, List[float]] = {}
        for page in document.pages:
            for block in page.contained_blocks(document, self.block_types):
                if block.structure is not None:
<<<<<<< HEAD
                    line_heights[block.id] = block.line_height(document)
                else:
                    line_heights[block.id] = 0
=======
                    line_heights[block.block_id] = [document.get_block(l).polygon.height for l in block.structure if l.block_type == BlockTypes.Line]
                else:
                    block.ignore_for_output = True
>>>>>>> 674d57fb

        flat_line_heights = list(line_heights.values())
        heading_ranges = self.bucket_headings(flat_line_heights)

        for page in document.pages:
            for block in page.children:
                if block.block_type not in self.block_types:
                    continue

                block_height = line_heights[block.id]
                if block_height > 0:
                    for idx, (min_height, max_height) in enumerate(heading_ranges):
                        if block_height >= min_height * self.height_tolerance:
                            block.heading_level = idx + 1
                            break

                if block.heading_level is None:
                    block.heading_level = self.default_level

    def bucket_headings(self, line_heights: List[float], num_levels=4):
        if len(line_heights) <= self.level_count:
            return []

        data = np.asarray(line_heights).reshape(-1, 1)
        labels = KMeans(n_clusters=num_levels, random_state=0, n_init="auto").fit_predict(data)
        data_labels = np.concatenate([data, labels.reshape(-1, 1)], axis=1)
        data_labels = np.sort(data_labels, axis=0)

        cluster_means = {int(label): float(np.mean(data_labels[data_labels[:, 1] == label, 0])) for label in np.unique(labels)}
        label_max = None
        label_min = None
        heading_ranges = []
        prev_cluster = None
        for row in data_labels:
            value, label = row
            value = float(value)
            label = int(label)
            if prev_cluster is not None and label != prev_cluster:
                prev_cluster_mean = cluster_means[prev_cluster]
                cluster_mean = cluster_means[label]
                if cluster_mean * self.merge_threshold < prev_cluster_mean:
                    heading_ranges.append((label_min, label_max))
                    label_min = None
                    label_max = None

            label_min = value if label_min is None else min(label_min, value)
            label_max = value if label_max is None else max(label_max, value)
            prev_cluster = label

        if label_min is not None:
            heading_ranges.append((label_min, label_max))

        heading_ranges = sorted(heading_ranges, reverse=True)

        return heading_ranges<|MERGE_RESOLUTION|>--- conflicted
+++ resolved
@@ -45,15 +45,10 @@
         for page in document.pages:
             for block in page.contained_blocks(document, self.block_types):
                 if block.structure is not None:
-<<<<<<< HEAD
                     line_heights[block.id] = block.line_height(document)
                 else:
                     line_heights[block.id] = 0
-=======
-                    line_heights[block.block_id] = [document.get_block(l).polygon.height for l in block.structure if l.block_type == BlockTypes.Line]
-                else:
-                    block.ignore_for_output = True
->>>>>>> 674d57fb
+                    block.ignore_for_output = True # Don't output an empty section header
 
         flat_line_heights = list(line_heights.values())
         heading_ranges = self.bucket_headings(flat_line_heights)
